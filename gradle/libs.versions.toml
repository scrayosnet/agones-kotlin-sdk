--- conflicted
+++ resolved
@@ -9,17 +9,10 @@
 protoc-kotlin = "1.4.3"
 kotlin-coroutines = "1.10.2"
 slf4j = "2.0.17"
-<<<<<<< HEAD
 log4j = "2.25.0"
-kotlinx-serialization = "1.8.1"
-testcontainers = "1.21.1"
-mockk = "1.14.2"
-=======
-log4j = "2.24.3"
 kotlinx-serialization = "1.9.0"
 testcontainers = "1.21.3"
 mockk = "1.14.5"
->>>>>>> 478a4f27
 
 [libraries]
 protobuf-kotlin = { group = "com.google.protobuf", name = "protobuf-kotlin", version.ref = "protobuf" }
