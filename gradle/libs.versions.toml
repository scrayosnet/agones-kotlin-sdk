[versions]
kotlin = "2.1.21"
ktlint = "1.5.0"
junit = "5.12.2"
kotest-core = "5.9.1"
kotest-testcontainers = "2.0.2"
protobuf = "4.31.1"
protoc-java = "1.73.0"
protoc-kotlin = "1.4.3"
kotlin-coroutines = "1.10.2"
slf4j = "2.0.17"
log4j = "2.24.3"
<<<<<<< HEAD
kotlinx-serialization = "1.8.1"
testcontainers = "1.21.3"
mockk = "1.14.2"
=======
kotlinx-serialization = "1.9.0"
testcontainers = "1.21.1"
mockk = "1.14.5"
>>>>>>> c0a40957

[libraries]
protobuf-kotlin = { group = "com.google.protobuf", name = "protobuf-kotlin", version.ref = "protobuf" }
grpc-protobuf = { group = "io.grpc", name = "grpc-protobuf", version.ref = "protoc-java" }
grpc-stub = { group = "io.grpc", name = "grpc-stub", version.ref = "protoc-java" }
grpc-kotlin-stub = { group = "io.grpc", name = "grpc-kotlin-stub", version.ref = "protoc-kotlin" }
grpc-netty = { group = "io.grpc", name = "grpc-netty", version.ref = "protoc-java" }
kotlin-coroutines-core = { group = "org.jetbrains.kotlinx", name = "kotlinx-coroutines-core", version.ref = "kotlin-coroutines" }
kotlin-coroutines-test = { group = "org.jetbrains.kotlinx", name = "kotlinx-coroutines-test", version.ref = "kotlin-coroutines" }
kotlinx-serialization-json = { group = "org.jetbrains.kotlinx", name = "kotlinx-serialization-json", version.ref = "kotlinx-serialization" }
kotest-runner = { group = "io.kotest", name = "kotest-runner-junit5", version.ref = "kotest-core" }
kotest-testcontainers = { group = "io.kotest.extensions", name = "kotest-extensions-testcontainers", version.ref = "kotest-testcontainers" }
kotest-assertions-json = { group = "io.kotest", name = "kotest-assertions-json", version.ref = "kotest-core" }
kotlin-test = { group = "org.jetbrains.kotlin", name = "kotlin-test" }
slf4j = { group = "org.slf4j", name = "slf4j-api", version.ref = "slf4j" }
log4j-core = { group = "org.apache.logging.log4j", name = "log4j-core", version.ref = "log4j" }
log4j-slf4j = { group = "org.apache.logging.log4j", name = "log4j-slf4j2-impl", version.ref = "log4j" }
protoc-core = { group = "com.google.protobuf", name = "protoc", version.ref = "protobuf" }
protoc-genJava = { group = "io.grpc", name = "protoc-gen-grpc-java", version.ref = "protoc-java" }
protoc-genKotlin = { group = "io.grpc", name = "protoc-gen-grpc-kotlin", version.ref = "protoc-kotlin" }
testcontainers-core = { group = "org.testcontainers", name = "testcontainers", version.ref = "testcontainers" }
testcontainers-junit = { group = "org.testcontainers", name = "junit-jupiter", version.ref = "testcontainers" }
mockk = { group = "io.mockk", name = "mockk", version.ref = "mockk" }

[bundles]
kotest = ["kotest-runner", "kotest-testcontainers", "kotest-assertions-json"]
grpc = ["grpc-protobuf", "grpc-stub", "grpc-kotlin-stub"]
testcontainers = ["testcontainers-core", "testcontainers-junit"]
log4j = ["log4j-core", "log4j-slf4j"]

[plugins]
javaLibrary = { id = "org.gradle.java-library" }
kotlin = { id = "org.jetbrains.kotlin.jvm", version.ref = "kotlin" }
dokka = { id = "org.jetbrains.dokka", version = "2.0.0" }
kover = { id = "org.jetbrains.kotlinx.kover", version = "0.9.1" }
protobuf = { id = "com.google.protobuf", version = "0.9.5" }
sonarqube = { id = "org.sonarqube", version = "6.2.0.5505" }
ktlint = { id = "org.jlleitschuh.gradle.ktlint", version = "12.3.0" }
mavenPublish = { id = "com.vanniktech.maven.publish", version = "0.34.0" }<|MERGE_RESOLUTION|>--- conflicted
+++ resolved
@@ -10,15 +10,9 @@
 kotlin-coroutines = "1.10.2"
 slf4j = "2.0.17"
 log4j = "2.24.3"
-<<<<<<< HEAD
-kotlinx-serialization = "1.8.1"
+kotlinx-serialization = "1.9.0"
 testcontainers = "1.21.3"
-mockk = "1.14.2"
-=======
-kotlinx-serialization = "1.9.0"
-testcontainers = "1.21.1"
 mockk = "1.14.5"
->>>>>>> c0a40957
 
 [libraries]
 protobuf-kotlin = { group = "com.google.protobuf", name = "protobuf-kotlin", version.ref = "protobuf" }
